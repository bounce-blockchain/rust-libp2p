[package]
name = "libp2p-floodsub"
edition = "2018"
description = "Floodsub protocol for libp2p"
version = "0.13.1"
authors = ["Parity Technologies <admin@parity.io>"]
license = "MIT"
repository = "https://github.com/libp2p/rust-libp2p"
keywords = ["peer-to-peer", "libp2p", "networking"]
categories = ["network-programming", "asynchronous"]

[dependencies]
bs58 = "0.3.0"
bytes = "0.5"
cuckoofilter = "0.3.2"
fnv = "1.0"
futures = "0.3.1"
libp2p-core = { version = "0.13.0", path = "../../core" }
libp2p-swarm = { version = "0.3.0", path = "../../swarm" }
<<<<<<< HEAD
protobuf = "= 2.8.1"
rand = "0.7"
smallvec = "1.0"
=======
protobuf = "=2.8.1" # note: see https://github.com/libp2p/rust-libp2p/issues/1363
rand = "0.6"
smallvec = "0.6.5"
tokio-io = "0.1"
>>>>>>> b7146f49
<|MERGE_RESOLUTION|>--- conflicted
+++ resolved
@@ -17,13 +17,6 @@
 futures = "0.3.1"
 libp2p-core = { version = "0.13.0", path = "../../core" }
 libp2p-swarm = { version = "0.3.0", path = "../../swarm" }
-<<<<<<< HEAD
-protobuf = "= 2.8.1"
+protobuf = "=2.8.1" # note: see https://github.com/libp2p/rust-libp2p/issues/1363
 rand = "0.7"
-smallvec = "1.0"
-=======
-protobuf = "=2.8.1" # note: see https://github.com/libp2p/rust-libp2p/issues/1363
-rand = "0.6"
-smallvec = "0.6.5"
-tokio-io = "0.1"
->>>>>>> b7146f49
+smallvec = "1.0"